package block

import (
	"bytes"
	"context"
	"encoding/hex"
	"fmt"
	"sync"
	"sync/atomic"
	"time"

	goheaderstore "github.com/celestiaorg/go-header/store"
	abci "github.com/cometbft/cometbft/abci/types"
	cmcrypto "github.com/cometbft/cometbft/crypto"
	"github.com/cometbft/cometbft/crypto/merkle"
	"github.com/cometbft/cometbft/proxy"
	cmtypes "github.com/cometbft/cometbft/types"
	"github.com/libp2p/go-libp2p/core/crypto"
	"github.com/pkg/errors"
	"go.uber.org/multierr"

	"github.com/rollkit/rollkit/config"
	"github.com/rollkit/rollkit/da"
	"github.com/rollkit/rollkit/mempool"
	"github.com/rollkit/rollkit/state"
	"github.com/rollkit/rollkit/store"
	"github.com/rollkit/rollkit/third_party/log"
	"github.com/rollkit/rollkit/types"
)

// defaultDABlockTime is used only if DABlockTime is not configured for manager
const defaultDABlockTime = 15 * time.Second

// defaultBlockTime is used only if BlockTime is not configured for manager
const defaultBlockTime = 1 * time.Second

// maxSubmitAttempts defines how many times Rollkit will re-try to publish block to DA layer.
// This is temporary solution. It will be removed in future versions.
const maxSubmitAttempts = 30

// Applies to most channels, 100 is a large enough buffer to avoid blocking
const channelLength = 100

// Applies to the blockInCh, 10000 is a large enough number for blocks per DA block.
const blockInChLength = 10000

// initialBackoff defines initial value for block submission backoff
var initialBackoff = 100 * time.Millisecond

// NewBlockEvent is used to pass block and DA height to blockInCh
type NewBlockEvent struct {
	Block    *types.Block
	DAHeight uint64
}

// Manager is responsible for aggregating transactions into blocks.
type Manager struct {
	lastState types.State
	// lastStateMtx is used by lastState
	lastStateMtx *sync.RWMutex
	store        store.Store

	conf    config.BlockManagerConfig
	genesis *cmtypes.GenesisDoc

	proposerKey crypto.PrivKey

	executor *state.BlockExecutor

	dalc *da.DAClient
	// daHeight is the height of the latest processed DA block
	daHeight uint64

	HeaderCh chan *types.SignedHeader
	BlockCh  chan *types.Block

	blockInCh  chan NewBlockEvent
	blockStore *goheaderstore.Store[*types.Block]

	blockCache *BlockCache

	// blockStoreCh is used to notify sync goroutine (SyncLoop) that it needs to retrieve blocks from blockStore
	blockStoreCh chan struct{}

	// retrieveCond is used to notify sync goroutine (SyncLoop) that it needs to retrieve data
	retrieveCh chan struct{}

	logger log.Logger

	// Rollkit doesn't have "validators", but
	// we store the sequencer in this struct for compatibility.
	validatorSet *cmtypes.ValidatorSet

	// For usage by Lazy Aggregator mode
	buildingBlock     bool
	txsAvailable      <-chan struct{}
	doneBuildingBlock chan struct{}

	pendingBlocks *PendingBlocks

	// for reporting metrics
	metrics *Metrics
}

// getInitialState tries to load lastState from Store, and if it's not available it reads GenesisDoc.
func getInitialState(store store.Store, genesis *cmtypes.GenesisDoc) (types.State, error) {
	s, err := store.GetState()
	if err != nil {
		s, err = types.NewFromGenesisDoc(genesis)
	}
	return s, err
}

// NewManager creates new block Manager.
func NewManager(
	proposerKey crypto.PrivKey,
	conf config.BlockManagerConfig,
	genesis *cmtypes.GenesisDoc,
	store store.Store,
	mempool mempool.Mempool,
	proxyApp proxy.AppConnConsensus,
	dalc *da.DAClient,
	eventBus *cmtypes.EventBus,
	logger log.Logger,
	blockStore *goheaderstore.Store[*types.Block],
	seqMetrics *Metrics,
	execMetrics *state.Metrics,
) (*Manager, error) {
	s, err := getInitialState(store, genesis)
	if err != nil {
		return nil, err
	}
	// genesis should have exactly one "validator", the centralized sequencer.
	// this should have been validated in the above call to getInitialState.
	valSet := types.GetValidatorSetFromGenesis(genesis)

	if s.DAHeight < conf.DAStartHeight {
		s.DAHeight = conf.DAStartHeight
	}

	if conf.DABlockTime == 0 {
		logger.Info("Using default DA block time", "DABlockTime", defaultDABlockTime)
		conf.DABlockTime = defaultDABlockTime
	}

	if conf.BlockTime == 0 {
		logger.Info("Using default block time", "BlockTime", defaultBlockTime)
		conf.BlockTime = defaultBlockTime
	}

<<<<<<< HEAD
	exec := state.NewBlockExecutor(proposerAddress, genesis.ChainID, mempool, proxyApp, eventBus, logger, execMetrics)
=======
	proposerAddress, err := getAddress(proposerKey)
	if err != nil {
		return nil, err
	}

	exec := state.NewBlockExecutor(proposerAddress, genesis.ChainID, mempool, proxyApp, eventBus, logger)
>>>>>>> a2cbfc25
	if s.LastBlockHeight+1 == uint64(genesis.InitialHeight) {
		res, err := exec.InitChain(genesis)
		if err != nil {
			return nil, err
		}

		updateState(&s, res)
		if err := store.UpdateState(s); err != nil {
			return nil, err
		}
	}

	var txsAvailableCh <-chan struct{}
	if mempool != nil {
		txsAvailableCh = mempool.TxsAvailable()
	} else {
		txsAvailableCh = nil
	}

	agg := &Manager{
		proposerKey: proposerKey,
		conf:        conf,
		genesis:     genesis,
		lastState:   s,
		store:       store,
		executor:    exec,
		dalc:        dalc,
		daHeight:    s.DAHeight,
		// channels are buffered to avoid blocking on input/output operations, buffer sizes are arbitrary
		HeaderCh:          make(chan *types.SignedHeader, channelLength),
		BlockCh:           make(chan *types.Block, channelLength),
		blockInCh:         make(chan NewBlockEvent, blockInChLength),
		blockStoreCh:      make(chan struct{}, 1),
		blockStore:        blockStore,
		lastStateMtx:      new(sync.RWMutex),
		blockCache:        NewBlockCache(),
		retrieveCh:        make(chan struct{}, 1),
		logger:            logger,
		validatorSet:      &valSet,
		txsAvailable:      txsAvailableCh,
		doneBuildingBlock: make(chan struct{}),
		buildingBlock:     false,
		pendingBlocks:     NewPendingBlocks(),
		metrics:           seqMetrics,
	}
	return agg, nil
}

func getAddress(key crypto.PrivKey) ([]byte, error) {
	rawKey, err := key.GetPublic().Raw()
	if err != nil {
		return nil, err
	}
	return cmcrypto.AddressHash(rawKey), nil
}

// SetDALC is used to set DataAvailabilityLayerClient used by Manager.
func (m *Manager) SetDALC(dalc *da.DAClient) {
	m.dalc = dalc
}

// SetLastState is used to set lastState used by Manager.
func (m *Manager) SetLastState(state types.State) {
	m.lastStateMtx.Lock()
	defer m.lastStateMtx.Unlock()
	m.lastState = state
}

// GetStoreHeight returns the manager's store height
func (m *Manager) GetStoreHeight() uint64 {
	return m.store.Height()
}

// GetBlockInCh returns the manager's blockInCh
func (m *Manager) GetBlockInCh() chan NewBlockEvent {
	return m.blockInCh
}

// IsBlockHashSeen returns true if the block with the given hash has been seen.
func (m *Manager) IsBlockHashSeen(blockHash string) bool {
	return m.blockCache.isSeen(blockHash)
}

// IsDAIncluded returns true if the block with the given hash has been seen on DA.
func (m *Manager) IsDAIncluded(hash types.Hash) bool {
	return m.blockCache.isDAIncluded(hash.String())
}

// AggregationLoop is responsible for aggregating transactions into rollup-blocks.
func (m *Manager) AggregationLoop(ctx context.Context, lazy bool) {
	initialHeight := uint64(m.genesis.InitialHeight)
	height := m.store.Height()
	var delay time.Duration

	// TODO(tzdybal): double-check when https://github.com/celestiaorg/rollmint/issues/699 is resolved
	if height < initialHeight {
		delay = time.Until(m.genesis.GenesisTime)
	} else {
		lastBlockTime := m.getLastBlockTime()
		delay = time.Until(lastBlockTime.Add(m.conf.BlockTime))
	}

	if delay > 0 {
		m.logger.Info("Waiting to produce block", "delay", delay)
		time.Sleep(delay)
	}

	timer := time.NewTimer(0)

	if !lazy {
		for {
			select {
			case <-ctx.Done():
				return
			case <-timer.C:
			}
			start := time.Now()
			err := m.publishBlock(ctx)
			if err != nil && ctx.Err() == nil {
				m.logger.Error("error while publishing block", "error", err)
			}
			timer.Reset(m.getRemainingSleep(start))
		}
	} else {
		for {
			select {
			case <-ctx.Done():
				return
			// the buildBlock channel is signalled when Txns become available
			// in the mempool, or after transactions remain in the mempool after
			// building a block.
			case <-m.txsAvailable:
				if !m.buildingBlock {
					m.buildingBlock = true
					timer.Reset(1 * time.Second)
				}
			case <-timer.C:
				// build a block with all the transactions received in the last 1 second
				err := m.publishBlock(ctx)
				if err != nil && ctx.Err() == nil {
					m.logger.Error("error while publishing block", "error", err)
				}
				// this can be used to notify multiple subscribers when a block has been built
				// intended to help improve the UX of lightclient frontends and wallets.
				close(m.doneBuildingBlock)
				m.doneBuildingBlock = make(chan struct{})
				m.buildingBlock = false
			}
		}
	}
}

// BlockSubmissionLoop is responsible for submitting blocks to the DA layer.
func (m *Manager) BlockSubmissionLoop(ctx context.Context) {
	timer := time.NewTicker(m.conf.DABlockTime)
	for {
		select {
		case <-ctx.Done():
			return
		case <-timer.C:
		}
		if m.pendingBlocks.isEmpty() {
			continue
		}
		err := m.submitBlocksToDA(ctx)
		if err != nil {
			m.logger.Error("error while submitting block to DA", "error", err)
		}
	}
}

// SyncLoop is responsible for syncing blocks.
//
// SyncLoop processes headers gossiped in P2P network to know what's the latest block height,
// block data is retrieved from DA layer.
func (m *Manager) SyncLoop(ctx context.Context, cancel context.CancelFunc) {
	daTicker := time.NewTicker(m.conf.DABlockTime)
	blockTicker := time.NewTicker(m.conf.BlockTime)
	for {
		select {
		case <-daTicker.C:
			m.sendNonBlockingSignalToRetrieveCh()
		case <-blockTicker.C:
			m.sendNonBlockingSignalToBlockStoreCh()
		case blockEvent := <-m.blockInCh:
			// Only validated blocks are sent to blockInCh, so we can safely assume that blockEvent.block is valid
			block := blockEvent.Block
			daHeight := blockEvent.DAHeight
			blockHash := block.Hash().String()
			blockHeight := block.Height()
			m.logger.Debug("block body retrieved",
				"height", blockHeight,
				"daHeight", daHeight,
				"hash", blockHash,
			)
			if blockHeight <= m.store.Height() || m.blockCache.isSeen(blockHash) {
				m.logger.Debug("block already seen", "height", blockHeight, "block hash", blockHash)
				continue
			}
			m.blockCache.setBlock(blockHeight, block)

			m.sendNonBlockingSignalToBlockStoreCh()
			m.sendNonBlockingSignalToRetrieveCh()

			err := m.trySyncNextBlock(ctx, daHeight)
			if err != nil {
				m.logger.Info("failed to sync next block", "error", err)
				continue
			}
			m.blockCache.setSeen(blockHash)
		case <-ctx.Done():
			return
		}
	}
}

func (m *Manager) sendNonBlockingSignalToBlockStoreCh() {
	select {
	case m.blockStoreCh <- struct{}{}:
	default:
	}
}

func (m *Manager) sendNonBlockingSignalToRetrieveCh() {
	select {
	case m.retrieveCh <- struct{}{}:
	default:
	}
}

// trySyncNextBlock tries to execute as many blocks as possible from the blockCache.
//
//	Note: the blockCache contains only valid blocks that are not yet synced
//
// For every block, to be able to apply block at height h, we need to have its Commit. It is contained in block at height h+1.
// If commit for block h+1 is available, we proceed with sync process, and remove synced block from sync cache.
func (m *Manager) trySyncNextBlock(ctx context.Context, daHeight uint64) error {
	for {
		select {
		case <-ctx.Done():
			return ctx.Err()
		default:
		}
		currentHeight := m.store.Height()
		b, ok := m.blockCache.getBlock(currentHeight + 1)
		if !ok {
			m.logger.Debug("block not found in cache", "height", currentHeight+1)
			return nil
		}

		bHeight := b.Height()
		m.logger.Info("Syncing block", "height", bHeight)
		// Validate the received block before applying
		if err := m.executor.Validate(m.lastState, b); err != nil {
			return fmt.Errorf("failed to validate block: %w", err)
		}
		newState, responses, err := m.applyBlock(ctx, b)
		if err != nil {
			return fmt.Errorf("failed to ApplyBlock: %w", err)
		}
		err = m.store.SaveBlock(b, &b.SignedHeader.Commit)
		if err != nil {
			return fmt.Errorf("failed to save block: %w", err)
		}
		_, _, err = m.executor.Commit(ctx, newState, b, responses)
		if err != nil {
			return fmt.Errorf("failed to Commit: %w", err)
		}

		err = m.store.SaveBlockResponses(bHeight, responses)
		if err != nil {
			return fmt.Errorf("failed to save block responses: %w", err)
		}

		// Height gets updated
		m.store.SetHeight(bHeight)

		if daHeight > newState.DAHeight {
			newState.DAHeight = daHeight
		}
		err = m.updateState(newState)
		if err != nil {
			m.logger.Error("failed to save updated state", "error", err)
		}
		m.blockCache.deleteBlock(currentHeight + 1)
	}
}

// BlockStoreRetrieveLoop is responsible for retrieving blocks from the Block Store.
func (m *Manager) BlockStoreRetrieveLoop(ctx context.Context) {
	lastBlockStoreHeight := uint64(0)
	for {
		select {
		case <-ctx.Done():
			return
		case <-m.blockStoreCh:
		}
		blockStoreHeight := m.blockStore.Height()
		if blockStoreHeight > lastBlockStoreHeight {
			blocks, err := m.getBlocksFromBlockStore(ctx, lastBlockStoreHeight+1, blockStoreHeight)
			if err != nil {
				m.logger.Error("failed to get blocks from Block Store", "lastBlockHeight", lastBlockStoreHeight, "blockStoreHeight", blockStoreHeight, "errors", err.Error())
				continue
			}
			daHeight := atomic.LoadUint64(&m.daHeight)
			for _, block := range blocks {
				// Check for shut down event prior to logging
				// and sending block to blockInCh. The reason
				// for checking for the shutdown event
				// separately is due to the inconsistent nature
				// of the select statement when multiple cases
				// are satisfied.
				select {
				case <-ctx.Done():
					return
				default:
				}
				// early validation to reject junk blocks
				if !m.isUsingExpectedCentralizedSequencer(block) {
					continue
				}
				m.logger.Debug("block retrieved from p2p block sync", "blockHeight", block.Height(), "daHeight", daHeight)
				m.blockInCh <- NewBlockEvent{block, daHeight}
			}
		}
		lastBlockStoreHeight = blockStoreHeight
	}
}

func (m *Manager) getBlocksFromBlockStore(ctx context.Context, startHeight, endHeight uint64) ([]*types.Block, error) {
	if startHeight > endHeight {
		return nil, fmt.Errorf("startHeight (%d) is greater than endHeight (%d)", startHeight, endHeight)
	}
	if startHeight == 0 {
		startHeight++
	}
	blocks := make([]*types.Block, endHeight-startHeight+1)
	for i := startHeight; i <= endHeight; i++ {
		block, err := m.blockStore.GetByHeight(ctx, i)
		if err != nil {
			return nil, err
		}
		blocks[i-startHeight] = block
	}
	return blocks, nil
}

// RetrieveLoop is responsible for interacting with DA layer.
func (m *Manager) RetrieveLoop(ctx context.Context) {
	// blockFoundCh is used to track when we successfully found a block so
	// that we can continue to try and find blocks that are in the next DA height.
	// This enables syncing faster than the DA block time.
	blockFoundCh := make(chan struct{}, 1)
	defer close(blockFoundCh)
	for {
		select {
		case <-ctx.Done():
			return
		case <-m.retrieveCh:
		case <-blockFoundCh:
		}
		daHeight := atomic.LoadUint64(&m.daHeight)
		err := m.processNextDABlock(ctx)
		if err != nil && ctx.Err() == nil {
			m.logger.Error("failed to retrieve block from DALC", "daHeight", daHeight, "errors", err.Error())
			continue
		}
		// Signal the blockFoundCh to try and retrieve the next block
		select {
		case blockFoundCh <- struct{}{}:
		default:
		}
		atomic.AddUint64(&m.daHeight, 1)
	}
}

func (m *Manager) processNextDABlock(ctx context.Context) error {
	select {
	case <-ctx.Done():
		return ctx.Err()
	default:
	}

	// TODO(tzdybal): extract configuration option
	maxRetries := 10
	daHeight := atomic.LoadUint64(&m.daHeight)

	var err error
	m.logger.Debug("trying to retrieve block from DA", "daHeight", daHeight)
	for r := 0; r < maxRetries; r++ {
		select {
		case <-ctx.Done():
			return ctx.Err()
		default:
		}
		blockResp, fetchErr := m.fetchBlock(ctx, daHeight)
		if fetchErr == nil {
			if blockResp.Code == da.StatusNotFound {
				m.logger.Debug("no block found", "daHeight", daHeight, "reason", blockResp.Message)
				return nil
			}
			m.logger.Debug("retrieved potential blocks", "n", len(blockResp.Blocks), "daHeight", daHeight)
			for _, block := range blockResp.Blocks {
				// early validation to reject junk blocks
				if !m.isUsingExpectedCentralizedSequencer(block) {
					continue
				}
				blockHash := block.Hash().String()
				m.blockCache.setDAIncluded(blockHash)
				m.logger.Info("block marked as DA included", "blockHeight", block.Height(), "blockHash", blockHash)
				if !m.blockCache.isSeen(blockHash) {
					// Check for shut down event prior to logging
					// and sending block to blockInCh. The reason
					// for checking for the shutdown event
					// separately is due to the inconsistent nature
					// of the select statement when multiple cases
					// are satisfied.
					select {
					case <-ctx.Done():
						return errors.WithMessage(ctx.Err(), "unable to send block to blockInCh, context done")
					default:
					}
					m.blockInCh <- NewBlockEvent{block, daHeight}
				}
			}
			return nil
		}

		// Track the error
		err = multierr.Append(err, fetchErr)
		// Delay before retrying
		select {
		case <-ctx.Done():
			return err
		case <-time.After(100 * time.Millisecond):
		}
	}
	return err
}

func (m *Manager) isUsingExpectedCentralizedSequencer(block *types.Block) bool {
	return bytes.Equal(block.SignedHeader.ProposerAddress, m.genesis.Validators[0].Address.Bytes()) && block.ValidateBasic() == nil
}

func (m *Manager) fetchBlock(ctx context.Context, daHeight uint64) (da.ResultRetrieveBlocks, error) {
	var err error
	blockRes := m.dalc.RetrieveBlocks(ctx, daHeight)
	switch blockRes.Code {
	case da.StatusError:
		err = fmt.Errorf("failed to retrieve block: %s", blockRes.Message)
	}
	return blockRes, err
}

func (m *Manager) getRemainingSleep(start time.Time) time.Duration {
	publishingDuration := time.Since(start)
	sleepDuration := m.conf.BlockTime - publishingDuration
	if sleepDuration < 0 {
		sleepDuration = 0
	}
	return sleepDuration
}

func (m *Manager) getCommit(header types.Header) (*types.Commit, error) {
	headerBytes, err := header.MarshalBinary()
	if err != nil {
		return nil, err
	}
	sign, err := m.proposerKey.Sign(headerBytes)
	if err != nil {
		return nil, err
	}
	return &types.Commit{
		Signatures: []types.Signature{sign},
	}, nil
}

// IsProposer returns whether or not the manager is a proposer
func (m *Manager) IsProposer() (bool, error) {
	signerPubBytes, err := m.proposerKey.GetPublic().Raw()
	if err != nil {
		return false, err
	}

	return bytes.Equal(m.genesis.Validators[0].PubKey.Bytes(), signerPubBytes), nil
}

func (m *Manager) publishBlock(ctx context.Context) error {
	select {
	case <-ctx.Done():
		return ctx.Err()
	default:
	}

	var lastCommit *types.Commit
	var lastHeaderHash types.Hash
	var err error
	height := m.store.Height()
	newHeight := height + 1

	isProposer, err := m.IsProposer()
	if err != nil {
		return fmt.Errorf("error while checking for proposer: %w", err)
	}
	if !isProposer {
		return nil
	}

	// this is a special case, when first block is produced - there is no previous commit
	if newHeight == uint64(m.genesis.InitialHeight) {
		lastCommit = &types.Commit{}
	} else {
		lastCommit, err = m.store.GetCommit(height)
		if err != nil {
			return fmt.Errorf("error while loading last commit: %w", err)
		}
		lastBlock, err := m.store.GetBlock(height)
		if err != nil {
			return fmt.Errorf("error while loading last block: %w", err)
		}
		lastHeaderHash = lastBlock.Hash()
	}

	var block *types.Block
	var commit *types.Commit

	// Check if there's an already stored block at a newer height
	// If there is use that instead of creating a new block
	pendingBlock, err := m.store.GetBlock(newHeight)
	if err == nil {
		m.logger.Info("Using pending block", "height", newHeight)
		block = pendingBlock
	} else {
		m.logger.Info("Creating and publishing block", "height", newHeight)
		block, err = m.createBlock(newHeight, lastCommit, lastHeaderHash)
		if err != nil {
			return nil
		}
		m.logger.Debug("block info", "num_tx", len(block.Data.Txs))

		/*
		  here we set the SignedHeader.DataHash, and SignedHeader.Commit as a hack
		  to make the block pass ValidateBasic() when it gets called by applyBlock on line 681
		  these values get overridden on lines 687-698 after we obtain the IntermediateStateRoots.
		*/
		block.SignedHeader.DataHash, err = block.Data.Hash()
		if err != nil {
			return nil
		}

		commit, err = m.getCommit(block.SignedHeader.Header)
		if err != nil {
			return err
		}

		// set the commit to current block's signed header
		block.SignedHeader.Commit = *commit
		err = m.store.SaveBlock(block, commit)
		if err != nil {
			return err
		}
	}

	block.SignedHeader.Validators = m.validatorSet

	newState, responses, err := m.applyBlock(ctx, block)
	if err != nil {
		if ctx.Err() != nil {
			return err
		}
		// if call to applyBlock fails, we halt the node, see https://github.com/cometbft/cometbft/pull/496
		panic(err)
	}

	// Before taking the hash, we need updated ISRs, hence after ApplyBlock
	block.SignedHeader.Header.DataHash, err = block.Data.Hash()
	if err != nil {
		return err
	}

	commit, err = m.getCommit(block.SignedHeader.Header)
	if err != nil {
		return err
	}

	// set the commit to current block's signed header
	block.SignedHeader.Commit = *commit

	// Validate the created block before storing
	if err := m.executor.Validate(m.lastState, block); err != nil {
		return fmt.Errorf("failed to validate block: %w", err)
	}

	blockHeight := block.Height()
	// Update the stored height before submitting to the DA layer and committing to the DB
	m.store.SetHeight(blockHeight)

	blockHash := block.Hash().String()
	m.blockCache.setSeen(blockHash)

	// SaveBlock commits the DB tx
	err = m.store.SaveBlock(block, commit)
	if err != nil {
		return err
	}

	// Submit block to be published to the DA layer
	m.pendingBlocks.addPendingBlock(block)

	// Commit the new state and block which writes to disk on the proxy app
	_, _, err = m.executor.Commit(ctx, newState, block, responses)
	if err != nil {
		return err
	}

	// SaveBlockResponses commits the DB tx
	err = m.store.SaveBlockResponses(blockHeight, responses)
	if err != nil {
		return err
	}

	newState.DAHeight = atomic.LoadUint64(&m.daHeight)
	// After this call m.lastState is the NEW state returned from ApplyBlock
	// updateState also commits the DB tx
	err = m.updateState(newState)
	if err != nil {
		return err
	}
	m.recordMetrics(block)
	// Check for shut down event prior to sending the header and block to
	// their respective channels. The reason for checking for the shutdown
	// event separately is due to the inconsistent nature of the select
	// statement when multiple cases are satisfied.
	select {
	case <-ctx.Done():
		return errors.WithMessage(ctx.Err(), "unable to send header and block, context done")
	default:
	}

	// Publish header to channel so that header exchange service can broadcast
	m.HeaderCh <- &block.SignedHeader

	// Publish block to channel so that block exchange service can broadcast
	m.BlockCh <- block

	m.logger.Debug("successfully proposed block", "proposer", hex.EncodeToString(block.SignedHeader.ProposerAddress), "height", blockHeight)

	return nil
}

func (m *Manager) recordMetrics(block *types.Block) {
	m.metrics.NumTxs.Set(float64(len(block.Data.Txs)))
	m.metrics.TotalTxs.Add(float64(len(block.Data.Txs)))
	m.metrics.BlockSizeBytes.Set(float64(block.Size()))
	m.metrics.CommittedHeight.Set(float64(block.Height()))
}

func (m *Manager) submitBlocksToDA(ctx context.Context) error {
	submitted := false
	backoff := initialBackoff
	blocks := m.pendingBlocks.getPendingBlocks()
	for attempt := 1; ctx.Err() == nil && !submitted && attempt <= maxSubmitAttempts; attempt++ {
		res := m.dalc.SubmitBlocks(ctx, blocks)
		switch res.Code {
		case da.StatusSuccess:
			m.logger.Info("successfully submitted Rollkit block to DA layer", "daHeight", res.DAHeight, "count", res.SubmittedCount)
			if int(res.SubmittedCount) == len(blocks) {
				submitted = true
			}
			submittedBlocks := blocks[:res.SubmittedCount]
			for _, block := range submittedBlocks {
				m.blockCache.setDAIncluded(block.Hash().String())
			}
			m.pendingBlocks.removeSubmittedBlocks(submittedBlocks)
		case da.StatusError, da.StatusNotFound, da.StatusUnknown:
			m.logger.Error("DA layer submission failed", "error", res.Message, "attempt", attempt)
			time.Sleep(backoff)
			backoff = m.exponentialBackoff(backoff)
		default:
		}
	}

	if !submitted {
		return fmt.Errorf("failed to submit block to DA layer after %d attempts", maxSubmitAttempts)
	}
	return nil
}

func (m *Manager) exponentialBackoff(backoff time.Duration) time.Duration {
	backoff *= 2
	if backoff > m.conf.DABlockTime {
		backoff = m.conf.DABlockTime
	}
	return backoff
}

// Updates the state stored in manager's store along the manager's lastState
func (m *Manager) updateState(s types.State) error {
	m.lastStateMtx.Lock()
	defer m.lastStateMtx.Unlock()
	err := m.store.UpdateState(s)
	if err != nil {
		return err
	}
	m.lastState = s
	m.metrics.Height.Set(float64(s.LastBlockHeight))
	return nil
}

func (m *Manager) getLastBlockTime() time.Time {
	m.lastStateMtx.RLock()
	defer m.lastStateMtx.RUnlock()
	return m.lastState.LastBlockTime
}

func (m *Manager) createBlock(height uint64, lastCommit *types.Commit, lastHeaderHash types.Hash) (*types.Block, error) {
	m.lastStateMtx.RLock()
	defer m.lastStateMtx.RUnlock()
	return m.executor.CreateBlock(height, lastCommit, lastHeaderHash, m.lastState)
}

func (m *Manager) applyBlock(ctx context.Context, block *types.Block) (types.State, *abci.ResponseFinalizeBlock, error) {
	m.lastStateMtx.RLock()
	defer m.lastStateMtx.RUnlock()
	return m.executor.ApplyBlock(ctx, m.lastState, block)
}

func updateState(s *types.State, res *abci.ResponseInitChain) {
	// If the app did not return an app hash, we keep the one set from the genesis doc in
	// the state. We don't set appHash since we don't want the genesis doc app hash
	// recorded in the genesis block. We should probably just remove GenesisDoc.AppHash.
	if len(res.AppHash) > 0 {
		s.AppHash = res.AppHash
	}

	if res.ConsensusParams != nil {
		params := res.ConsensusParams
		if params.Block != nil {
			s.ConsensusParams.Block.MaxBytes = params.Block.MaxBytes
			s.ConsensusParams.Block.MaxGas = params.Block.MaxGas
		}
		if params.Evidence != nil {
			s.ConsensusParams.Evidence.MaxAgeNumBlocks = params.Evidence.MaxAgeNumBlocks
			s.ConsensusParams.Evidence.MaxAgeDuration = params.Evidence.MaxAgeDuration
			s.ConsensusParams.Evidence.MaxBytes = params.Evidence.MaxBytes
		}
		if params.Validator != nil {
			// Copy params.Validator.PubkeyTypes, and set result's value to the copy.
			// This avoids having to initialize the slice to 0 values, and then write to it again.
			s.ConsensusParams.Validator.PubKeyTypes = append([]string{}, params.Validator.PubKeyTypes...)
		}
		if params.Version != nil {
			s.ConsensusParams.Version.App = params.Version.App
		}
		s.Version.Consensus.App = s.ConsensusParams.Version.App
	}
	// We update the last results hash with the empty hash, to conform with RFC-6962.
	s.LastResultsHash = merkle.HashFromByteSlices(nil)

}<|MERGE_RESOLUTION|>--- conflicted
+++ resolved
@@ -148,16 +148,12 @@
 		conf.BlockTime = defaultBlockTime
 	}
 
-<<<<<<< HEAD
+	proposerAddress, err := getAddress(proposerKey)
+	if err != nil {
+		return nil, err
+	}
+
 	exec := state.NewBlockExecutor(proposerAddress, genesis.ChainID, mempool, proxyApp, eventBus, logger, execMetrics)
-=======
-	proposerAddress, err := getAddress(proposerKey)
-	if err != nil {
-		return nil, err
-	}
-
-	exec := state.NewBlockExecutor(proposerAddress, genesis.ChainID, mempool, proxyApp, eventBus, logger)
->>>>>>> a2cbfc25
 	if s.LastBlockHeight+1 == uint64(genesis.InitialHeight) {
 		res, err := exec.InitChain(genesis)
 		if err != nil {

--- conflicted
+++ resolved
@@ -76,15 +76,8 @@
 		key,
 		signingKey,
 		proxy.NewLocalClientCreator(app),
-<<<<<<< HEAD
-		&cmtypes.GenesisDoc{
-			ChainID:    "test",
-			Validators: genesisValidators,
-		},
+		genesisDoc,
 		DefaultMetricsProvider(cmconfig.DefaultInstrumentationConfig()),
-=======
-		genesisDoc,
->>>>>>> a2cbfc25
 		log.TestingLogger(),
 	)
 	require.NoError(err)
@@ -511,12 +504,8 @@
 			BlockTime: 1 * time.Second, // blocks must be at least 1 sec apart for adjacent headers to get verified correctly
 		}},
 		key, signingKey, proxy.NewLocalClientCreator(mockApp),
-<<<<<<< HEAD
-		&cmtypes.GenesisDoc{ChainID: "test", Validators: genesisValidators},
+		genesisDoc,
 		DefaultMetricsProvider(cmconfig.DefaultInstrumentationConfig()),
-=======
-		genesisDoc,
->>>>>>> a2cbfc25
 		test.NewFileLogger(t))
 	require.NoError(err)
 	require.NotNil(node)
@@ -785,11 +774,7 @@
 			ListenAddress: "/ip4/127.0.0.1/tcp/9001",
 		},
 		BlockManagerConfig: getBMConfig(),
-<<<<<<< HEAD
-	}, key1, signingKey1, proxy.NewLocalClientCreator(app), &cmtypes.GenesisDoc{ChainID: "test", Validators: genesisValidators}, DefaultMetricsProvider(cmconfig.DefaultInstrumentationConfig()), log.TestingLogger())
-=======
-	}, key1, signingKey1, proxy.NewLocalClientCreator(app), genesisDoc, log.TestingLogger())
->>>>>>> a2cbfc25
+	}, key1, signingKey1, proxy.NewLocalClientCreator(app), genesisDoc, DefaultMetricsProvider(cmconfig.DefaultInstrumentationConfig()), log.TestingLogger())
 	require.NoError(err)
 	require.NotNil(node1)
 
@@ -799,11 +784,7 @@
 			ListenAddress: "/ip4/127.0.0.1/tcp/9002",
 			Seeds:         "/ip4/127.0.0.1/tcp/9001/p2p/" + id1.Pretty(),
 		},
-<<<<<<< HEAD
-	}, key2, signingKey2, proxy.NewLocalClientCreator(app), &cmtypes.GenesisDoc{ChainID: "test", Validators: genesisValidators}, DefaultMetricsProvider(cmconfig.DefaultInstrumentationConfig()), log.TestingLogger())
-=======
-	}, key2, signingKey2, proxy.NewLocalClientCreator(app), genesisDoc, log.TestingLogger())
->>>>>>> a2cbfc25
+	}, key2, signingKey2, proxy.NewLocalClientCreator(app), genesisDoc, DefaultMetricsProvider(cmconfig.DefaultInstrumentationConfig()), log.TestingLogger())
 	require.NoError(err)
 	require.NotNil(node2)
 
@@ -878,15 +859,8 @@
 		key,
 		signingKey,
 		proxy.NewLocalClientCreator(app),
-<<<<<<< HEAD
-		&cmtypes.GenesisDoc{
-			ChainID:    "test",
-			Validators: genesisValidators,
-		},
+		genesisDoc,
 		DefaultMetricsProvider(cmconfig.DefaultInstrumentationConfig()),
-=======
-		genesisDoc,
->>>>>>> a2cbfc25
 		test.NewFileLogger(t),
 	)
 	require.NoError(err)
